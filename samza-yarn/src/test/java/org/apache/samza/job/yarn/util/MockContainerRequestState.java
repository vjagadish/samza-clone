/*
 * Licensed to the Apache Software Foundation (ASF) under one
 * or more contributor license agreements.  See the NOTICE file
 * distributed with this work for additional information
 * regarding copyright ownership.  The ASF licenses this file
 * to you under the Apache License, Version 2.0 (the
 * "License"); you may not use this file except in compliance
 * with the License.  You may obtain a copy of the License at
 *
 *   http://www.apache.org/licenses/LICENSE-2.0
 *
 * Unless required by applicable law or agreed to in writing,
 * software distributed under the License is distributed on an
 * "AS IS" BASIS, WITHOUT WARRANTIES OR CONDITIONS OF ANY
 * KIND, either express or implied.  See the License for the
 * specific language governing permissions and limitations
 * under the License.
 */
package org.apache.samza.job.yarn.util;

import java.util.ArrayList;
import java.util.LinkedList;
import java.util.List;
import java.util.Queue;
import org.apache.hadoop.yarn.api.records.Container;
import org.apache.hadoop.yarn.client.api.AMRMClient;
import org.apache.hadoop.yarn.client.api.async.AMRMClientAsync;
import org.apache.samza.job.yarn.ContainerRequestState;
import org.apache.samza.job.yarn.SamzaContainerRequest;


public class MockContainerRequestState extends ContainerRequestState {
  private final List<MockContainerListener> mockContainerListeners = new ArrayList<MockContainerListener>();
  private int numAddedContainers = 0;
  private int numReleasedContainers = 0;
  private int numAssignedContainers = 0;
  public Queue<SamzaContainerRequest> assignedRequests = new LinkedList<>();

  public MockContainerRequestState(AMRMClientAsync<AMRMClient.ContainerRequest> amClient,
      boolean hostAffinityEnabled) {
    super(amClient, hostAffinityEnabled);
  }

  @Override
  public synchronized void updateStateAfterAssignment(SamzaContainerRequest request, String assignedHost, Container container) {
    super.updateStateAfterAssignment(request, assignedHost, container);

    numAssignedContainers++;
    assignedRequests.add(request);

    for (MockContainerListener listener : mockContainerListeners) {
      listener.postUpdateRequestStateAfterAssignment(numAssignedContainers);
    }
  }

  @Override
  public synchronized void addContainer(Container container) {
    super.addContainer(container);

    numAddedContainers++;
    for (MockContainerListener listener : mockContainerListeners) {
      listener.postAddContainer(numAddedContainers);
    }
  }

  @Override
  public synchronized int releaseExtraContainers() {
    numReleasedContainers += super.releaseExtraContainers();
<<<<<<< HEAD
    for (MockContainerListener listener : _mockContainerListeners) {
=======

    for (MockContainerListener listener : mockContainerListeners) {
>>>>>>> 7f15302b
      listener.postReleaseContainers(numReleasedContainers);
    }

    return numAddedContainers;
  }

  @Override
  public void releaseUnstartableContainer(Container container) {
    super.releaseUnstartableContainer(container);

    numReleasedContainers += 1;
    for (MockContainerListener listener : mockContainerListeners) {
      listener.postReleaseContainers(numReleasedContainers);
    }
  }

  public void registerContainerListener(MockContainerListener listener) {
    mockContainerListeners.add(listener);
  }
}<|MERGE_RESOLUTION|>--- conflicted
+++ resolved
@@ -66,12 +66,8 @@
   @Override
   public synchronized int releaseExtraContainers() {
     numReleasedContainers += super.releaseExtraContainers();
-<<<<<<< HEAD
-    for (MockContainerListener listener : _mockContainerListeners) {
-=======
 
     for (MockContainerListener listener : mockContainerListeners) {
->>>>>>> 7f15302b
       listener.postReleaseContainers(numReleasedContainers);
     }
 
