--- conflicted
+++ resolved
@@ -37,7 +37,7 @@
 
 /**
  * Samza's application master is mostly interested in requesting containers to
- * run Samza jobs. SamzaTaskManager is responsible for requesting refactor
+ * run Samza jobs. SamzaTaskManager is responsible for requesting new
  * containers, handling failures, and notifying the application master that the
  * job is done.
  *
@@ -107,7 +107,7 @@
     state.neededContainers.set(state.containerCount);
 
     // Request initial set of containers
-    Map<Integer, String> containerToHostMapping = state.jobModelReader.jobModel().getAllContainerLocality();
+    Map<Integer, String> containerToHostMapping = state.jobCoordinator.jobModel().getAllContainerLocality();
 
     containerAllocator.requestContainers(containerToHostMapping);
 
@@ -135,8 +135,6 @@
 
   @Override
   public void onContainerAllocated(Container container) {
-    log.info("Container allocated from RM on " + container.getNodeId().getHost());
-
     containerAllocator.addContainer(container);
   }
 
@@ -179,21 +177,16 @@
 
         state.releasedContainers.incrementAndGet();
         // If this container was assigned some partitions (a containerId), then
-        // clean up, and request a refactor container for the tasks. This only
+        // clean up, and request a new container for the tasks. This only
         // should happen if the container was 'lost' due to node failure, not
         // if the AM released the container.
-<<<<<<< HEAD
-        if (containerId != -1) {
-          log.info("Released container {} was assigned task group ID {}. Requesting a refactor container for the task group.", containerIdStr, containerId);
-=======
         if (SamzaAppState.isValidContainerId(containerId)) {
           log.info("Released container {} was assigned task group ID {}. Requesting a new container for the task group.", containerIdStr, containerId);
->>>>>>> 85ecf0a2
 
           state.neededContainers.incrementAndGet();
           state.jobHealthy.set(false);
 
-          // request a container on refactor host
+          // request a container on new host
           containerAllocator.requestContainer(containerId, ContainerAllocator.ANY_HOST);
         }
 
@@ -210,68 +203,6 @@
 
         if(SamzaAppState.isValidContainerId(containerId)) {
           state.neededContainers.incrementAndGet();
-<<<<<<< HEAD
-          // Find out previously running container location
-          String lastSeenOn = state.jobModelReader.jobModel().getContainerToHostValue(containerId, SetContainerHostMapping.HOST_KEY);
-          if (!hostAffinityEnabled || lastSeenOn == null) {
-            lastSeenOn = ContainerAllocator.ANY_HOST;
-          }
-          // A container failed for an unknown reason. Let's check to see if
-          // we need to shutdown the whole app master if too many container
-          // failures have happened. The rules for failing are that the
-          // failure count for a task group id must be > the configured retry
-          // count, and the last failure (the one prior to this one) must have
-          // happened less than retry window ms ago. If retry count is set to
-          // 0, the app master will fail on any container failure. If the
-          // retry count is set to a number < 0, a container failure will
-          // never trigger an app master failure.
-          int retryCount = yarnConfig.getContainerRetryCount();
-          int retryWindowMs = yarnConfig.getContainerRetryWindowMs();
-
-          if (retryCount == 0) {
-            log.error("Container ID {} ({}) failed, and retry count is set to 0, so shutting down the application master, and marking the job as failed.", containerId, containerIdStr);
-
-            tooManyFailedContainers = true;
-          } else if (retryCount > 0) {
-            int currentFailCount;
-            long lastFailureTime;
-            if(containerFailures.containsKey(containerId)) {
-              ContainerFailure failure = containerFailures.get(containerId);
-              currentFailCount = failure.getCount() + 1;
-              lastFailureTime = failure.getLastFailure();
-              } else {
-              currentFailCount = 1;
-              lastFailureTime = 0L;
-            }
-            if (currentFailCount >= retryCount) {
-              long lastFailureMsDiff = System.currentTimeMillis() - lastFailureTime;
-
-              if (lastFailureMsDiff < retryWindowMs) {
-                log.error("Container ID " + containerId + "(" + containerIdStr + ") has failed " + currentFailCount +
-                    " times, with last failure " + lastFailureMsDiff + "ms ago. This is greater than retry count of " +
-                    retryCount + " and window of " + retryWindowMs + "ms , so shutting down the application master, and marking the job as failed.");
-
-                // We have too many failures, and we're within the window
-                // boundary, so reset shut down the app master.
-                tooManyFailedContainers = true;
-                state.status = FinalApplicationStatus.FAILED;
-              } else {
-                log.info("Resetting fail count for container ID {} back to 1, since last container failure ({}) for " +
-                    "this container ID was outside the bounds of the retry window.", containerId, containerIdStr);
-
-                // Reset counter back to 1, since the last failure for this
-                // container happened outside the window boundary.
-                containerFailures.put(containerId, new ContainerFailure(1, System.currentTimeMillis()));
-              }
-            } else {
-              log.info("Current fail count for container ID {} is {}.", containerId, currentFailCount);
-              containerFailures.put(containerId, new ContainerFailure(currentFailCount, System.currentTimeMillis()));
-            }
-          }
-
-          if (!tooManyFailedContainers) {
-            // Request a refactor container
-=======
           recordContainerFailCount(containerIdStr, containerId);
 
           if (!tooManyFailedContainers) {
@@ -281,7 +212,6 @@
               lastSeenOn = ContainerAllocator.ANY_HOST;
             }
             // Request a new container
->>>>>>> 85ecf0a2
             containerAllocator.requestContainer(containerId, lastSeenOn);
           }
         }
