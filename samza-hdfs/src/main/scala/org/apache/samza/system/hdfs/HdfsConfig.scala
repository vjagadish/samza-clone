/*
 * Licensed to the Apache Software Foundation (ASF) under one
 * or more contributor license agreements.  See the NOTICE file
 * distributed with this work for additional information
 * regarding copyright ownership.  The ASF licenses this file
 * to you under the Apache License, Version 2.0 (the
 * "License"); you may not use this file except in compliance
 * with the License.  You may obtain a copy of the License at
 *
 *   http://www.apache.org/licenses/LICENSE-2.0
 *
 * Unless required by applicable law or agreed to in writing,
 * software distributed under the License is distributed on an
 * "AS IS" BASIS, WITHOUT WARRANTIES OR CONDITIONS OF ANY
 * KIND, either express or implied.  See the License for the
 * specific language governing permissions and limitations
 * under the License.
 */

package org.apache.samza.system.hdfs


import java.text.SimpleDateFormat
import java.util.UUID

import org.apache.samza.SamzaException
import org.apache.samza.config.SystemConfig.Config2System
import org.apache.samza.config.{Config, ScalaMapConfig}
import org.apache.samza.util.{Logging, Util}

import scala.collection.JavaConversions._
import scala.collection.JavaConverters._


object HdfsConfig {

  // date format string for date-pathed output
  val DATE_PATH_FORMAT_STRING = "systems.%s.producer.hdfs.bucketer.date.path.format"
  val DATE_PATH_FORMAT_STRING_DEFAULT = "yyyy_MM_dd-HH"

  // HDFS output base dir
  val BASE_OUTPUT_DIR = "systems.%s.producer.hdfs.base.output.dir"
  val BASE_OUTPUT_DIR_DEFAULT = "/user/%s/%s"

<<<<<<< HEAD
  // how much data to write before splitting off a refactor partfile
  val WRITE_BATCH_SIZE = "systems.%s.producer.hdfs.write.batch.size.bytes"
  val WRITE_BATCH_SIZE_DEFAULT = (1024L * 1024L * 256L).toString
=======
  // how much data to write before splitting off a new partfile
  val WRITE_BATCH_SIZE_BYTES = "systems.%s.producer.hdfs.write.batch.size.bytes"
  val WRITE_BATCH_SIZE_BYTES_DEFAULT = (1024L * 1024L * 256L).toString

  // how much data to write before splitting off a new partfile
  val WRITE_BATCH_SIZE_RECORDS = "systems.%s.producer.hdfs.write.batch.size.records"
  val WRITE_BATCH_SIZE_RECORDS_DEFAULT = (256L * 1024L).toString
>>>>>>> 85ecf0a2

  // human-readable compression type name to be interpreted/handled by the HdfsWriter impl
  val COMPRESSION_TYPE = "systems.%s.producer.hdfs.compression.type"
  val COMPRESSION_TYPE_DEFAULT = "none"

  // fully qualified class name of the HdfsWriter impl for the named Producer system
  val HDFS_WRITER_CLASS_NAME ="systems.%s.producer.hdfs.writer.class"
  val HDFS_WRITER_CLASS_NAME_DEFAULT = "org.apache.samza.system.hdfs.writer.BinarySequenceFileHdfsWriter"

  // fully qualified class name of the Bucketer impl the HdfsWriter should use to generate HDFS paths and filenames
  val BUCKETER_CLASS = "systems.%s.producer.hdfs.bucketer.class"
  val BUCKETER_CLASS_DEFAULT = "org.apache.samza.system.hdfs.writer.JobNameDateTimeBucketer"

  implicit def Hdfs2Kafka(config: Config) = new HdfsConfig(config)

}


class HdfsConfig(config: Config) extends ScalaMapConfig(config) {

  /**
   * @return the fully-qualified class name of the HdfsWriter subclass that will write for this system.
   */
  def getHdfsWriterClassName(systemName: String): String = {
    getOrElse(HdfsConfig.HDFS_WRITER_CLASS_NAME format systemName, HdfsConfig.HDFS_WRITER_CLASS_NAME_DEFAULT)
  }

  /**
   * The base output directory into which all HDFS output for this job will be written.
   */
  def getBaseOutputDir(systemName: String): String = {
    getOrElse(HdfsConfig.BASE_OUTPUT_DIR format systemName,
      HdfsConfig.BASE_OUTPUT_DIR_DEFAULT  format (System.getProperty("user.name"), systemName))
  }

  /**
   * The Bucketer subclass to instantiate for the job run.
   */
  def getHdfsBucketerClassName(systemName: String): String = {
    getOrElse(HdfsConfig.BUCKETER_CLASS format systemName, HdfsConfig.BUCKETER_CLASS_DEFAULT)
  }

  /**
   * In an HdfsWriter implementation that peforms time-based output bucketing,
   * the user may configure a date format (suitable for inclusion in a file path)
   * using <code>SimpleDateFormat</code> formatting that the Bucketer implementation will
   * use to generate HDFS paths and filenames. The more granular this date format, the more
   * often a bucketing HdfsWriter will begin a refactor date-path bucket when creating the next output file.
   */
  def getDatePathFormatter(systemName: String): SimpleDateFormat = {
    new SimpleDateFormat(getOrElse(HdfsConfig.DATE_PATH_FORMAT_STRING format systemName, HdfsConfig.DATE_PATH_FORMAT_STRING_DEFAULT))
  }

  def getFileUniqifier(systemName: String): String = {
    systemName + "-" + UUID.randomUUID + "-"
  }

  /**
   * Split output files from all writer tasks based on # of bytes written to optimize
   * MapReduce utilization for Hadoop jobs that will process the data later.
   */
  def getWriteBatchSizeBytes(systemName: String): Long = {
    getOrElse(HdfsConfig.WRITE_BATCH_SIZE_BYTES format systemName, HdfsConfig.WRITE_BATCH_SIZE_BYTES_DEFAULT).toLong
  }

  /**
    * Split output files from all writer tasks based on # of bytes written to optimize
    * MapReduce utilization for Hadoop jobs that will process the data later.
    */
  def getWriteBatchSizeRecords(systemName: String): Long = {
    getOrElse(HdfsConfig.WRITE_BATCH_SIZE_RECORDS format systemName, HdfsConfig.WRITE_BATCH_SIZE_RECORDS_DEFAULT).toLong
  }

  /**
   * Simple, human-readable label for various compression options. HdfsWriter implementations
   * can choose how to handle these individually, or throw an exception. Example: "none", "gzip", ...
   */
  def getCompressionType(systemName: String): String = {
    getOrElse(HdfsConfig.COMPRESSION_TYPE format systemName, HdfsConfig.COMPRESSION_TYPE_DEFAULT)
  }

}<|MERGE_RESOLUTION|>--- conflicted
+++ resolved
@@ -42,11 +42,6 @@
   val BASE_OUTPUT_DIR = "systems.%s.producer.hdfs.base.output.dir"
   val BASE_OUTPUT_DIR_DEFAULT = "/user/%s/%s"
 
-<<<<<<< HEAD
-  // how much data to write before splitting off a refactor partfile
-  val WRITE_BATCH_SIZE = "systems.%s.producer.hdfs.write.batch.size.bytes"
-  val WRITE_BATCH_SIZE_DEFAULT = (1024L * 1024L * 256L).toString
-=======
   // how much data to write before splitting off a new partfile
   val WRITE_BATCH_SIZE_BYTES = "systems.%s.producer.hdfs.write.batch.size.bytes"
   val WRITE_BATCH_SIZE_BYTES_DEFAULT = (1024L * 1024L * 256L).toString
@@ -54,7 +49,6 @@
   // how much data to write before splitting off a new partfile
   val WRITE_BATCH_SIZE_RECORDS = "systems.%s.producer.hdfs.write.batch.size.records"
   val WRITE_BATCH_SIZE_RECORDS_DEFAULT = (256L * 1024L).toString
->>>>>>> 85ecf0a2
 
   // human-readable compression type name to be interpreted/handled by the HdfsWriter impl
   val COMPRESSION_TYPE = "systems.%s.producer.hdfs.compression.type"
@@ -102,7 +96,7 @@
    * the user may configure a date format (suitable for inclusion in a file path)
    * using <code>SimpleDateFormat</code> formatting that the Bucketer implementation will
    * use to generate HDFS paths and filenames. The more granular this date format, the more
-   * often a bucketing HdfsWriter will begin a refactor date-path bucket when creating the next output file.
+   * often a bucketing HdfsWriter will begin a new date-path bucket when creating the next output file.
    */
   def getDatePathFormatter(systemName: String): SimpleDateFormat = {
     new SimpleDateFormat(getOrElse(HdfsConfig.DATE_PATH_FORMAT_STRING format systemName, HdfsConfig.DATE_PATH_FORMAT_STRING_DEFAULT))
