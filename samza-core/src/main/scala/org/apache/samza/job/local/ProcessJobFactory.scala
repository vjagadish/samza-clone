--- conflicted
+++ resolved
@@ -25,7 +25,7 @@
 import org.apache.samza.SamzaException
 import org.apache.samza.config.{JobConfig, Config}
 import org.apache.samza.config.TaskConfig._
-import org.apache.samza.coordinator.JobModelManager
+import org.apache.samza.coordinator.JobCoordinator
 import org.apache.samza.job.{CommandBuilder, ShellCommandBuilder, StreamJob, StreamJobFactory}
 import org.apache.samza.util.{Logging, Util}
 
@@ -33,10 +33,6 @@
  * Creates a stand alone ProcessJob with the specified config.
  */
 class ProcessJobFactory extends StreamJobFactory with Logging {
-<<<<<<< HEAD
-  def   getJob(config: Config): StreamJob = {
-    val coordinator = JobModelManager(config)
-=======
   def  getJob(config: Config): StreamJob = {
     val containerCount = JobConfig.Config2Job(config).getContainerCount
 
@@ -45,7 +41,6 @@
     }
     
     val coordinator = JobCoordinator(config)
->>>>>>> 7f15302b
     val containerModel = coordinator.jobModel.getContainers.get(0)
 
     val fwkPath = JobConfig.getFwkPath(config) // see if split deployment is configured
