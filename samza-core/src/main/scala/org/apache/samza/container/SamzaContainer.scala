/*
 * Licensed to the Apache Software Foundation (ASF) under one
 * or more contributor license agreements.  See the NOTICE file
 * distributed with this work for additional information
 * regarding copyright ownership.  The ASF licenses this file
 * to you under the Apache License, Version 2.0 (the
 * "License"); you may not use this file except in compliance
 * with the License.  You may obtain a copy of the License at
 *
 *   http://www.apache.org/licenses/LICENSE-2.0
 *
 * Unless required by applicable law or agreed to in writing,
 * software distributed under the License is distributed on an
 * "AS IS" BASIS, WITHOUT WARRANTIES OR CONDITIONS OF ANY
 * KIND, either express or implied.  See the License for the
 * specific language governing permissions and limitations
 * under the License.
 */

package org.apache.samza.container

import java.io.File
import org.apache.samza.SamzaException
import org.apache.samza.checkpoint.{CheckpointManagerFactory, OffsetManager, OffsetManagerMetrics}
import org.apache.samza.config.MetricsConfig.Config2Metrics
import org.apache.samza.config.SerializerConfig.Config2Serializer
import org.apache.samza.config.ShellCommandConfig
import org.apache.samza.config.StorageConfig.Config2Storage
import org.apache.samza.config.StreamConfig.Config2Stream
import org.apache.samza.config.SystemConfig.Config2System
import org.apache.samza.config.TaskConfig.Config2Task
import org.apache.samza.coordinator.stream.CoordinatorStreamSystemFactory
import org.apache.samza.metrics.JmxServer
import org.apache.samza.metrics.JvmMetrics
import org.apache.samza.metrics.MetricsRegistryMap
import org.apache.samza.metrics.MetricsReporter
import org.apache.samza.metrics.MetricsReporterFactory
import org.apache.samza.serializers.SerdeFactory
import org.apache.samza.serializers.SerdeManager
import org.apache.samza.storage.StorageEngineFactory
import org.apache.samza.storage.TaskStorageManager
import org.apache.samza.system.StreamMetadataCache
import org.apache.samza.system.SystemConsumers
import org.apache.samza.system.SystemConsumersMetrics
import org.apache.samza.system.SystemFactory
import org.apache.samza.system.SystemProducers
import org.apache.samza.system.SystemProducersMetrics
import org.apache.samza.system.SystemStream
import org.apache.samza.system.SystemStreamPartition
import org.apache.samza.system.chooser.DefaultChooser
import org.apache.samza.system.chooser.MessageChooserFactory
import org.apache.samza.system.chooser.RoundRobinChooserFactory
import org.apache.samza.task.StreamTask
import org.apache.samza.task.TaskInstanceCollector
import org.apache.samza.util.{ExponentialSleepStrategy, Logging, Util}
import scala.collection.JavaConversions._
import java.net.{UnknownHostException, InetAddress, URL}
import org.apache.samza.job.model.{TaskModel, ContainerModel, JobModel}
import org.apache.samza.serializers.model.SamzaObjectMapper
import org.apache.samza.config.JobConfig.Config2Job
import java.lang.Thread.UncaughtExceptionHandler

object SamzaContainer extends Logging {
  val DEFAULT_READ_JOBMODEL_DELAY_MS = 100

  def main(args: Array[String]) {
    safeMain(() => new JmxServer, new SamzaContainerExceptionHandler(() => System.exit(1)))
  }

  def safeMain(
    newJmxServer: () => JmxServer,
    exceptionHandler: UncaughtExceptionHandler = null) {
    if (exceptionHandler != null) {
      Thread.setDefaultUncaughtExceptionHandler(exceptionHandler)
    }
    putMDC("containerName", "samza-container-" + System.getenv(ShellCommandConfig.ENV_CONTAINER_ID))
    // Break out the main method to make the JmxServer injectable so we can
    // validate that we don't leak JMX non-daemon threads if we have an
    // exception in the main method.
    val containerId = System.getenv(ShellCommandConfig.ENV_CONTAINER_ID).toInt
    logger.info("Got container ID: %s" format containerId)
    val coordinatorUrl = System.getenv(ShellCommandConfig.ENV_COORDINATOR_URL)
    logger.info("Got coordinator URL: %s" format coordinatorUrl)
    val jobModel = readJobModel(coordinatorUrl)
    val containerModel = jobModel.getContainers()(containerId.toInt)
    val config = jobModel.getConfig
    putMDC("jobName", config.getName.getOrElse(throw new SamzaException("can not find the job name")))
    putMDC("jobId", config.getJobId.getOrElse("1"))
    var jmxServer: JmxServer = null

    try {
      jmxServer = newJmxServer()
      SamzaContainer(containerModel, jobModel, jmxServer).run
    } finally {
      if (jmxServer != null) {
        jmxServer.stop
      }
    }
  }

  /**
   * Fetches config, task:SSP assignments, and task:changelog partition
   * assignments, and returns objects to be used for SamzaContainer's
   * constructor.
   */
<<<<<<< HEAD
  def readJobModel(url: String, initialDelayMs: Int = scala.util.Random.nextInt(DEFAULT_READ_JOBMODEL_DELAY_MS)) = {
    info("Fetching configuration from: %s with delay %s" format (url, initialDelayMs))
=======
  def readJobModel(url: String, initialDelayMs: Int = scala.util.Random.nextInt(DEFAULT_READ_JOBMODEL_DELAY_MS) + 1) = {
    info("Fetching configuration from: %s" format url)
>>>>>>> 85ecf0a2
    SamzaObjectMapper
      .getObjectMapper
      .readValue(
        Util.read(
          url = new URL(url),
          retryBackoff = new ExponentialSleepStrategy(initialDelayMs = initialDelayMs)),
        classOf[JobModel])
  }

  def apply(containerModel: ContainerModel, jobModel: JobModel, jmxServer: JmxServer) = {
    val config = jobModel.getConfig
    val containerId = containerModel.getContainerId
    val containerName = "samza-container-%s" format containerId
    val containerPID = Util.getContainerPID

    info("BOO BAR BOO BAR BOO BAR!!");
    info("Setting up Samza container: %s" format containerName)
    info("Samza container PID: %s" format containerPID)
    info("Using configuration: %s" format config)
    info("Using container model: %s" format containerModel)

    val registry = new MetricsRegistryMap(containerName)
    val samzaContainerMetrics = new SamzaContainerMetrics(containerName, registry)
    val systemProducersMetrics = new SystemProducersMetrics(registry)
    val systemConsumersMetrics = new SystemConsumersMetrics(registry)
    val offsetManagerMetrics = new OffsetManagerMetrics(registry)

    val inputSystemStreamPartitions = containerModel
      .getTasks
      .values
      .flatMap(_.getSystemStreamPartitions)
      .toSet

    val inputSystemStreams = inputSystemStreamPartitions
      .map(_.getSystemStream)
      .toSet

    val inputSystems = inputSystemStreams
      .map(_.getSystem)
      .toSet

    val systemNames = config.getSystemNames

    info("Got system names: %s" format systemNames)

    val serdeStreams = systemNames.foldLeft(Set[SystemStream]())(_ ++ config.getSerdeStreams(_))

    debug("Got serde streams: %s" format serdeStreams)

    val serdeNames = config.getSerdeNames

    info("Got serde names: %s" format serdeNames)

    val systemFactories = systemNames.map(systemName => {
      val systemFactoryClassName = config
        .getSystemFactory(systemName)
        .getOrElse(throw new SamzaException("A stream uses system %s, which is missing from the configuration." format systemName))
      (systemName, Util.getObj[SystemFactory](systemFactoryClassName))
    }).toMap

    val systemAdmins = systemNames
      .map(systemName => (systemName, systemFactories(systemName).getAdmin(systemName, config)))
      .toMap

    info("Got system factories: %s" format systemFactories.keys)

    val streamMetadataCache = new StreamMetadataCache(systemAdmins)
    val inputStreamMetadata = streamMetadataCache.getStreamMetadata(inputSystemStreams)

    info("Got input stream metadata: %s" format inputStreamMetadata)

    val consumers = inputSystems
      .map(systemName => {
        val systemFactory = systemFactories(systemName)

        try {
          (systemName, systemFactory.getConsumer(systemName, config, samzaContainerMetrics.registry))
        } catch {
          case e: Exception =>
            info("Failed to create a consumer for %s, so skipping." format systemName)
            debug("Exception detail:", e)
            (systemName, null)
        }
      })
      .filter(_._2 != null)
      .toMap

    info("Got system consumers: %s" format consumers.keys)

    val producers = systemFactories
      .map {
        case (systemName, systemFactory) =>
          try {
            (systemName, systemFactory.getProducer(systemName, config, samzaContainerMetrics.registry))
          } catch {
            case e: Exception =>
              info("Failed to create a producer for %s, so skipping." format systemName)
              debug("Exception detail:", e)
              (systemName, null)
          }
      }
      .filter(_._2 != null)
      .toMap

    info("Got system producers: %s" format producers.keys)

    val serdes = serdeNames.map(serdeName => {
      val serdeClassName = config
        .getSerdeClass(serdeName)
        .getOrElse(Util.defaultSerdeFactoryFromSerdeName(serdeName))

      val serde = Util.getObj[SerdeFactory[Object]](serdeClassName)
        .getSerde(serdeName, config)

      (serdeName, serde)
    }).toMap

    info("Got serdes: %s" format serdes.keys)

    /*
     * A Helper function to build a Map[String, Serde] (systemName -> Serde) for systems defined in the config. This is useful to build both key and message serde maps.
     */
    val buildSystemSerdeMap = (getSerdeName: (String) => Option[String]) => {
      systemNames
        .filter(getSerdeName(_).isDefined)
        .map(systemName => {
          val serdeName = getSerdeName(systemName).get
          val serde = serdes.getOrElse(serdeName, throw new SamzaException("No class defined for serde: %s." format serdeName))
          (systemName, serde)
        }).toMap
    }

    /*
     * A Helper function to build a Map[SystemStream, Serde] for streams defined in the config. This is useful to build both key and message serde maps.
     */
    val buildSystemStreamSerdeMap = (getSerdeName: (SystemStream) => Option[String]) => {
      (serdeStreams ++ inputSystemStreamPartitions)
        .filter(systemStream => getSerdeName(systemStream).isDefined)
        .map(systemStream => {
          val serdeName = getSerdeName(systemStream).get
          val serde = serdes.getOrElse(serdeName, throw new SamzaException("No class defined for serde: %s." format serdeName))
          (systemStream, serde)
        }).toMap
    }

    val systemKeySerdes = buildSystemSerdeMap((systemName: String) => config.getSystemKeySerde(systemName))

    debug("Got system key serdes: %s" format systemKeySerdes)

    val systemMessageSerdes = buildSystemSerdeMap((systemName: String) => config.getSystemMsgSerde(systemName))

    debug("Got system message serdes: %s" format systemMessageSerdes)

    val systemStreamKeySerdes = buildSystemStreamSerdeMap((systemStream: SystemStream) => config.getStreamKeySerde(systemStream))

    debug("Got system stream key serdes: %s" format systemStreamKeySerdes)

    val systemStreamMessageSerdes = buildSystemStreamSerdeMap((systemStream: SystemStream) => config.getStreamMsgSerde(systemStream))

    debug("Got system stream message serdes: %s" format systemStreamMessageSerdes)

    val changeLogSystemStreams = config
      .getStoreNames
      .filter(config.getChangelogStream(_).isDefined)
      .map(name => (name, config.getChangelogStream(name).get)).toMap
      .mapValues(Util.getSystemStreamFromNames(_))

    info("Got change log system streams: %s" format changeLogSystemStreams)

    val serdeManager = new SerdeManager(
      serdes = serdes,
      systemKeySerdes = systemKeySerdes,
      systemMessageSerdes = systemMessageSerdes,
      systemStreamKeySerdes = systemStreamKeySerdes,
      systemStreamMessageSerdes = systemStreamMessageSerdes,
      changeLogSystemStreams = changeLogSystemStreams.values.toSet)

    info("Setting up JVM metrics.")

    val jvm = new JvmMetrics(samzaContainerMetrics.registry)

    info("Setting up message chooser.")

    val chooserFactoryClassName = config.getMessageChooserClass.getOrElse(classOf[RoundRobinChooserFactory].getName)

    val chooserFactory = Util.getObj[MessageChooserFactory](chooserFactoryClassName)

    val chooser = DefaultChooser(inputStreamMetadata, chooserFactory, config, samzaContainerMetrics.registry)

    info("Setting up metrics reporters.")

    val reporters = config.getMetricReporterNames.map(reporterName => {
      val metricsFactoryClassName = config
        .getMetricsFactoryClass(reporterName)
        .getOrElse(throw new SamzaException("Metrics reporter %s missing .class config" format reporterName))

      val reporter =
        Util
          .getObj[MetricsReporterFactory](metricsFactoryClassName)
          .getMetricsReporter(reporterName, containerName, config)
      (reporterName, reporter)
    }).toMap

    info("Got metrics reporters: %s" format reporters.keys)

    val coordinatorSystemProducer = new CoordinatorStreamSystemFactory().getCoordinatorStreamSystemProducer(config, samzaContainerMetrics.registry)
    val localityManager = new LocalityManager(coordinatorSystemProducer)
    val checkpointManager = config.getCheckpointManagerFactory() match {
      case Some(checkpointFactoryClassName) if (!checkpointFactoryClassName.isEmpty) =>
        Util
          .getObj[CheckpointManagerFactory](checkpointFactoryClassName)
          .getCheckpointManager(config, samzaContainerMetrics.registry)
      case _ => null
    }
    info("Got checkpoint manager: %s" format checkpointManager)

    val offsetManager = OffsetManager(inputStreamMetadata, config, checkpointManager, systemAdmins, offsetManagerMetrics)

    info("Got offset manager: %s" format offsetManager)

    val dropDeserializationError = config.getDropDeserialization match {
      case Some(dropError) => dropError.toBoolean
      case _ => false
    }

    val dropSerializationError = config.getDropSerialization match {
      case Some(dropError) => dropError.toBoolean
      case _ => false
    }

    val pollIntervalMs = config
      .getPollIntervalMs
      .getOrElse(SystemConsumers.DEFAULT_POLL_INTERVAL_MS.toString)
      .toInt

    val consumerMultiplexer = new SystemConsumers(
      chooser = chooser,
      consumers = consumers,
      serdeManager = serdeManager,
      metrics = systemConsumersMetrics,
      dropDeserializationError = dropDeserializationError,
      pollIntervalMs = pollIntervalMs)

    val producerMultiplexer = new SystemProducers(
      producers = producers,
      serdeManager = serdeManager,
      metrics = systemProducersMetrics,
      dropSerializationError = dropSerializationError)

    val storageEngineFactories = config
      .getStoreNames
      .map(storeName => {
        val storageFactoryClassName = config
          .getStorageFactoryClassName(storeName)
          .getOrElse(throw new SamzaException("Missing storage factory for %s." format storeName))
        (storeName, Util.getObj[StorageEngineFactory[Object, Object]](storageFactoryClassName))
      }).toMap

    info("Got storage engines: %s" format storageEngineFactories.keys)

    val taskClassName = config
      .getTaskClass
      .getOrElse(throw new SamzaException("No task class defined in configuration."))

    info("Got stream task class: %s" format taskClassName)

    val taskWindowMs = config.getWindowMs.getOrElse(-1L)

    info("Got window milliseconds: %s" format taskWindowMs)

    val taskCommitMs = config.getCommitMs.getOrElse(60000L)

    info("Got commit milliseconds: %s" format taskCommitMs)

    val taskShutdownMs = config.getShutdownMs.getOrElse(5000L)

    info("Got shutdown timeout milliseconds: %s" format taskShutdownMs)

    // Wire up all task-instance-level (unshared) objects.

    val taskNames = containerModel
      .getTasks
      .values
      .map(_.getTaskName)
      .toSet
    val containerContext = new SamzaContainerContext(containerId, config, taskNames)

    val taskInstances: Map[TaskName, TaskInstance] = containerModel.getTasks.values.map(taskModel => {
      debug("Setting up task instance: %s" format taskModel)

      val taskName = taskModel.getTaskName

      val task = Util.getObj[StreamTask](taskClassName)

      val taskInstanceMetrics = new TaskInstanceMetrics("TaskName-%s" format taskName)

      val collector = new TaskInstanceCollector(producerMultiplexer, taskInstanceMetrics)

      val storeConsumers = changeLogSystemStreams
        .map {
          case (storeName, changeLogSystemStream) =>
            val systemConsumer = systemFactories
              .getOrElse(changeLogSystemStream.getSystem, throw new SamzaException("Changelog system %s for store %s does not exist in the config." format (changeLogSystemStream, storeName)))
              .getConsumer(changeLogSystemStream.getSystem, config, taskInstanceMetrics.registry)
            samzaContainerMetrics.addStoreRestorationGauge(taskName, storeName)
            (storeName, systemConsumer)
        }.toMap

      info("Got store consumers: %s" format storeConsumers)

      // TODO not sure how we should make this config based, or not. Kind of
      // strange, since it has some dynamic directories when used with YARN.
      val defaultStoreBaseDir = new File(System.getProperty("user.dir"), "state")
      info("Got default storage engine base directory: %s" format defaultStoreBaseDir)

      var loggedStorageBaseDir: File = null
      if(System.getenv(ShellCommandConfig.ENV_LOGGED_STORE_BASE_DIR) != null) {
        val jobNameAndId = Util.getJobNameAndId(config)
        loggedStorageBaseDir = new File(System.getenv(ShellCommandConfig.ENV_LOGGED_STORE_BASE_DIR) + File.separator + jobNameAndId._1 + "-" + jobNameAndId._2)
      } else {
        warn("No override was provided for logged store base directory. This disables local state re-use on " +
          "application restart. If you want to enable this feature, set LOGGED_STORE_BASE_DIR as an environment " +
          "variable in all machines running the Samza container")
        loggedStorageBaseDir = defaultStoreBaseDir
      }

      info("Got base directory for logged data stores: %s" format loggedStorageBaseDir)

      val taskStores = storageEngineFactories
        .map {
          case (storeName, storageEngineFactory) =>
            val changeLogSystemStreamPartition = if (changeLogSystemStreams.contains(storeName)) {
              new SystemStreamPartition(changeLogSystemStreams(storeName), taskModel.getChangelogPartition)
            } else {
              null
            }
            val keySerde = config.getStorageKeySerde(storeName) match {
              case Some(keySerde) => serdes.getOrElse(keySerde, throw new SamzaException("No class defined for serde: %s." format keySerde))
              case _ => null
            }
            val msgSerde = config.getStorageMsgSerde(storeName) match {
              case Some(msgSerde) => serdes.getOrElse(msgSerde, throw new SamzaException("No class defined for serde: %s." format msgSerde))
              case _ => null
            }
            val storeBaseDir = if(changeLogSystemStreamPartition != null) {
              TaskStorageManager.getStorePartitionDir(loggedStorageBaseDir, storeName, taskName)
            }
            else {
              TaskStorageManager.getStorePartitionDir(defaultStoreBaseDir, storeName, taskName)
            }
            val storageEngine = storageEngineFactory.getStorageEngine(
              storeName,
              storeBaseDir,
              keySerde,
              msgSerde,
              collector,
              taskInstanceMetrics.registry,
              changeLogSystemStreamPartition,
              containerContext)
            (storeName, storageEngine)
        }

      info("Got task stores: %s" format taskStores)

      val storageManager = new TaskStorageManager(
        taskName = taskName,
        taskStores = taskStores,
        storeConsumers = storeConsumers,
        changeLogSystemStreams = changeLogSystemStreams,
        jobModel.maxChangeLogStreamPartitions,
        streamMetadataCache = streamMetadataCache,
        storeBaseDir = defaultStoreBaseDir,
        loggedStoreBaseDir = loggedStorageBaseDir,
        partition = taskModel.getChangelogPartition,
        systemAdmins = systemAdmins)

      val systemStreamPartitions = taskModel
        .getSystemStreamPartitions
        .toSet

      info("Retrieved SystemStreamPartitions " + systemStreamPartitions + " for " + taskName)

      val taskInstance = new TaskInstance(
        task = task,
        taskName = taskName,
        config = config,
        metrics = taskInstanceMetrics,
        systemAdmins = systemAdmins,
        consumerMultiplexer = consumerMultiplexer,
        collector = collector,
        containerContext = containerContext,
        offsetManager = offsetManager,
        storageManager = storageManager,
        reporters = reporters,
        systemStreamPartitions = systemStreamPartitions,
        exceptionHandler = TaskInstanceExceptionHandler(taskInstanceMetrics, config))

      (taskName, taskInstance)
    }).toMap

    val runLoop = new RunLoop(
      taskInstances = taskInstances,
      consumerMultiplexer = consumerMultiplexer,
      metrics = samzaContainerMetrics,
      windowMs = taskWindowMs,
      commitMs = taskCommitMs,
      shutdownMs = taskShutdownMs)

    info("Samza container setup complete.")

    new SamzaContainer(
      containerContext = containerContext,
      taskInstances = taskInstances,
      runLoop = runLoop,
      consumerMultiplexer = consumerMultiplexer,
      producerMultiplexer = producerMultiplexer,
      offsetManager = offsetManager,
      localityManager = localityManager,
      metrics = samzaContainerMetrics,
      reporters = reporters,
      jvm = jvm,
      jmxServer = jmxServer)
  }
}

class SamzaContainer(
  containerContext: SamzaContainerContext,
  taskInstances: Map[TaskName, TaskInstance],
  runLoop: RunLoop,
  consumerMultiplexer: SystemConsumers,
  producerMultiplexer: SystemProducers,
  metrics: SamzaContainerMetrics,
  jmxServer: JmxServer,
  offsetManager: OffsetManager = new OffsetManager,
  localityManager: LocalityManager = null,
  reporters: Map[String, MetricsReporter] = Map(),
  jvm: JvmMetrics = null) extends Runnable with Logging {

  def run {
    try {
      info("Starting container.")

      startMetrics
      startOffsetManager
      startLocalityManager
      startStores
      startProducers
      startTask
      startConsumers

      info("Entering run loop.")
      runLoop.run
    } catch {
      case e: Exception =>
        error("Caught exception in process loop.", e)
        throw e
    } finally {
      info("Shutting down.")

      shutdownConsumers
      shutdownTask
      shutdownStores
      shutdownProducers
      shutdownLocalityManager
      shutdownOffsetManager
      shutdownMetrics

      info("Shutdown complete.")
    }
  }

  def startMetrics {
    info("Registering task instances with metrics.")

    taskInstances.values.foreach(_.registerMetrics)

    info("Starting JVM metrics.")

    if (jvm != null) {
      jvm.start
    }

    info("Starting metrics reporters.")

    reporters.values.foreach(reporter => {
      reporter.register(metrics.source, metrics.registry)
      reporter.start
    })
  }

  def startOffsetManager {
    info("Registering task instances with offsets.")

    taskInstances.values.foreach(_.registerOffsets)

    info("Starting offset manager.")

    offsetManager.start
  }

  def startLocalityManager {
    if(localityManager != null) {
      info("Registering localityManager for the container")
      localityManager.start
      localityManager.register(String.valueOf(containerContext.id))

      info("Writing container locality and JMX address to Coordinator Stream")
      try {
        val hostInet = Util.getLocalHost
        val jmxUrl = if (jmxServer != null) jmxServer.getJmxUrl else ""
        val jmxTunnelingUrl = if (jmxServer != null) jmxServer.getTunnelingJmxUrl else ""
        localityManager.writeContainerToHostMapping(containerContext.id, hostInet.getHostName, jmxUrl, jmxTunnelingUrl)
      } catch {
        case uhe: UnknownHostException =>
          warn("Received UnknownHostException when persisting locality info for container %d: %s" format (containerContext.id, uhe.getMessage))  //No-op
        case unknownException: Throwable =>
          warn("Received an exception when persisting locality info for container %d: %s" format (containerContext.id, unknownException.getMessage))
      }
    }
  }

  def startStores {
    info("Starting task instance stores.")
    taskInstances.values.foreach(taskInstance => {
      val startTime = System.currentTimeMillis()
      taskInstance.startStores
      // Measuring the time to restore the stores
      val timeToRestore = System.currentTimeMillis() - startTime
      val taskGauge = metrics.taskStoreRestorationMetrics.getOrElse(taskInstance.taskName, null)
      if (taskGauge != null) {
        taskGauge.set(timeToRestore)
      }
    })
  }

  def startTask {
    info("Initializing stream tasks.")

    taskInstances.values.foreach(_.initTask)
  }

  def startProducers {
    info("Registering task instances with producers.")

    taskInstances.values.foreach(_.registerProducers)

    info("Starting producer multiplexer.")

    producerMultiplexer.start
  }

  def startConsumers {
    info("Registering task instances with consumers.")

    taskInstances.values.foreach(_.registerConsumers)

    info("Starting consumer multiplexer.")

    consumerMultiplexer.start
  }

  def shutdownConsumers {
    info("Shutting down consumer multiplexer.")

    consumerMultiplexer.stop
  }

  def shutdownProducers {
    info("Shutting down producer multiplexer.")

    producerMultiplexer.stop
  }

  def shutdownTask {
    info("Shutting down task instance stream tasks.")

    taskInstances.values.foreach(_.shutdownTask)
  }

  def shutdownStores {
    info("Shutting down task instance stores.")

    taskInstances.values.foreach(_.shutdownStores)
  }

  def shutdownLocalityManager {
    if(localityManager != null) {
      info("Shutting down locality manager.")
      localityManager.stop
    }
  }

  def shutdownOffsetManager {
    info("Shutting down offset manager.")

    offsetManager.stop
  }

  def shutdownMetrics {
    info("Shutting down metrics reporters.")

    reporters.values.foreach(_.stop)

    if (jvm != null) {
      info("Shutting down JVM metrics.")

      jvm.stop
    }
  }
}<|MERGE_RESOLUTION|>--- conflicted
+++ resolved
@@ -103,13 +103,8 @@
    * assignments, and returns objects to be used for SamzaContainer's
    * constructor.
    */
-<<<<<<< HEAD
-  def readJobModel(url: String, initialDelayMs: Int = scala.util.Random.nextInt(DEFAULT_READ_JOBMODEL_DELAY_MS)) = {
-    info("Fetching configuration from: %s with delay %s" format (url, initialDelayMs))
-=======
   def readJobModel(url: String, initialDelayMs: Int = scala.util.Random.nextInt(DEFAULT_READ_JOBMODEL_DELAY_MS) + 1) = {
     info("Fetching configuration from: %s" format url)
->>>>>>> 85ecf0a2
     SamzaObjectMapper
       .getObjectMapper
       .readValue(
@@ -125,7 +120,6 @@
     val containerName = "samza-container-%s" format containerId
     val containerPID = Util.getContainerPID
 
-    info("BOO BAR BOO BAR BOO BAR!!");
     info("Setting up Samza container: %s" format containerName)
     info("Samza container PID: %s" format containerPID)
     info("Using configuration: %s" format config)
